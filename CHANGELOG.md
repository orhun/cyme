--- conflicted
+++ resolved
@@ -4,17 +4,13 @@
 
 ### Addded
 
-<<<<<<< HEAD
-- Full dumps of device descriptors for matching `--lsusb --verbose` ([#15](https://github.com/tuna-f1sh/cyme/issues/15))
-- Update `--lsusb` mode to match updated lsusb behaviour if driver/names missing (print '[none]'/'[unknown]').
-=======
 - Full dumps of device descriptors for matching `--lsusb --verbose` [#23](https://github.com/tuna-f1sh/cyme/pull/23) ([#15](https://github.com/tuna-f1sh/cyme/issues/15))
 - Device name pattern matching for icon with `Icon::name(String)` ([#22](https://github.com/tuna-f1sh/cyme/pull/22))
->>>>>>> 430c762f
 
 ### Changed
 
 - `cyme` is now in [Homebrew core](https://formulae.brew.sh/formula/cyme). One can `brew uninstall cyme`, `brew untap tuna-f1sh/taps`, then install with `brew install cyme` ([#21](https://github.com/tuna-f1sh/cyme/pull/21)).
+- Update `--lsusb` mode to match updated lsusb behaviour if driver/names missing (print '[none]'/'[unknown]').
 
 ## [1.7.0] - 2024-25-06
 
